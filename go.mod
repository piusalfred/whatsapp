module github.com/piusalfred/whatsapp

<<<<<<< HEAD
go 1.20
=======
go 1.20

require github.com/julienschmidt/httprouter v1.3.0

require (
	github.com/alecthomas/kong v0.7.1
	github.com/joho/godotenv v1.5.1
)
>>>>>>> 84aa4779
<|MERGE_RESOLUTION|>--- conflicted
+++ resolved
@@ -1,14 +1,3 @@
 module github.com/piusalfred/whatsapp
 
-<<<<<<< HEAD
 go 1.20
-=======
-go 1.20
-
-require github.com/julienschmidt/httprouter v1.3.0
-
-require (
-	github.com/alecthomas/kong v0.7.1
-	github.com/joho/godotenv v1.5.1
-)
->>>>>>> 84aa4779
