--- conflicted
+++ resolved
@@ -8,53 +8,13 @@
 )
 
 require (
-<<<<<<< HEAD
 	dario.cat/mergo v1.0.0 // indirect
 	github.com/Ladicle/tabwriter v1.0.0 // indirect
 	github.com/Masterminds/semver/v3 v3.3.1 // indirect
 	github.com/Microsoft/go-winio v0.6.1 // indirect
-=======
-	4d63.com/gocheckcompilerdirectives v1.3.0 // indirect
-	4d63.com/gochecknoglobals v0.2.2 // indirect
-	dario.cat/mergo v1.0.0 // indirect
-	github.com/4meepo/tagalign v1.4.2 // indirect
-	github.com/Abirdcfly/dupword v0.1.3 // indirect
-	github.com/Antonboom/errname v1.0.0 // indirect
-	github.com/Antonboom/nilnil v1.0.1 // indirect
-	github.com/Antonboom/testifylint v1.5.2 // indirect
-	github.com/BurntSushi/toml v1.4.1-0.20240526193622-a339e1f7089c // indirect
-	github.com/Crocmagnon/fatcontext v0.7.1 // indirect
-	github.com/Djarvur/go-err113 v0.0.0-20210108212216-aea10b59be24 // indirect
-	github.com/GaijinEntertainment/go-exhaustruct/v3 v3.3.1 // indirect
-	github.com/Ladicle/tabwriter v1.0.0 // indirect
-	github.com/Masterminds/semver/v3 v3.3.1 // indirect
-	github.com/Microsoft/go-winio v0.6.1 // indirect
-	github.com/OpenPeeDeeP/depguard/v2 v2.2.1 // indirect
->>>>>>> 2d5c6217
 	github.com/ProtonMail/go-crypto v1.1.3 // indirect
 	github.com/alecthomas/assert/v2 v2.11.0 // indirect
 	github.com/alecthomas/chroma/v2 v2.14.0 // indirect
-<<<<<<< HEAD
-=======
-	github.com/alecthomas/go-check-sumtype v0.3.1 // indirect
-	github.com/alexkohler/nakedret/v2 v2.0.5 // indirect
-	github.com/alexkohler/prealloc v1.0.0 // indirect
-	github.com/alingse/asasalint v0.0.11 // indirect
-	github.com/alingse/nilnesserr v0.1.2 // indirect
-	github.com/ashanbrown/forbidigo v1.6.0 // indirect
-	github.com/ashanbrown/makezero v1.2.0 // indirect
-	github.com/beorn7/perks v1.0.1 // indirect
-	github.com/bkielbasa/cyclop v1.2.3 // indirect
-	github.com/blizzy78/varnamelen v0.8.0 // indirect
-	github.com/bombsimon/wsl/v4 v4.5.0 // indirect
-	github.com/breml/bidichk v0.3.2 // indirect
-	github.com/breml/errchkjson v0.4.0 // indirect
-	github.com/butuzov/ireturn v0.3.1 // indirect
-	github.com/butuzov/mirror v1.3.0 // indirect
-	github.com/catenacyber/perfsprint v0.8.2 // indirect
-	github.com/ccojocar/zxcvbn-go v1.0.2 // indirect
-	github.com/cespare/xxhash/v2 v2.3.0 // indirect
->>>>>>> 2d5c6217
 	github.com/chainguard-dev/git-urls v1.0.2 // indirect
 	github.com/cloudflare/circl v1.3.7 // indirect
 	github.com/cyphar/filepath-securejoin v0.3.6 // indirect
@@ -72,152 +32,40 @@
 	github.com/go-task/task/v3 v3.41.0 // indirect
 	github.com/go-task/template v0.1.0 // indirect
 	github.com/golang/groupcache v0.0.0-20210331224755-41bb18bfe9da // indirect
-<<<<<<< HEAD
-=======
-	github.com/golang/protobuf v1.5.3 // indirect
-	github.com/golangci/dupl v0.0.0-20250308024227-f665c8d69b32 // indirect
-	github.com/golangci/go-printf-func-name v0.1.0 // indirect
-	github.com/golangci/gofmt v0.0.0-20250106114630-d62b90e6713d // indirect
-	github.com/golangci/golangci-lint v1.64.8 // indirect
-	github.com/golangci/misspell v0.6.0 // indirect
-	github.com/golangci/plugin-module-register v0.1.1 // indirect
-	github.com/golangci/revgrep v0.8.0 // indirect
-	github.com/golangci/unconvert v0.0.0-20240309020433-c5143eacb3ed // indirect
-	github.com/gordonklaus/ineffassign v0.1.0 // indirect
-	github.com/gostaticanalysis/analysisutil v0.7.1 // indirect
-	github.com/gostaticanalysis/comment v1.5.0 // indirect
-	github.com/gostaticanalysis/forcetypeassert v0.2.0 // indirect
-	github.com/gostaticanalysis/nilerr v0.1.1 // indirect
-	github.com/hashicorp/go-immutable-radix/v2 v2.1.0 // indirect
-	github.com/hashicorp/go-version v1.7.0 // indirect
-	github.com/hashicorp/golang-lru/v2 v2.0.7 // indirect
-	github.com/hashicorp/hcl v1.0.0 // indirect
->>>>>>> 2d5c6217
 	github.com/hexops/gotextdiff v1.0.3 // indirect
 	github.com/inconshreveable/mousetrap v1.1.0 // indirect
 	github.com/jbenet/go-context v0.0.0-20150711004518-d14ea06fba99 // indirect
 	github.com/joho/godotenv v1.5.1 // indirect
 	github.com/kevinburke/ssh_config v1.2.0 // indirect
-<<<<<<< HEAD
 	github.com/klauspost/cpuid/v2 v2.2.7 // indirect
-=======
-	github.com/kisielk/errcheck v1.9.0 // indirect
-	github.com/kkHAIKE/contextcheck v1.1.6 // indirect
-	github.com/klauspost/cpuid/v2 v2.2.7 // indirect
-	github.com/kulti/thelper v0.6.3 // indirect
-	github.com/kunwardeep/paralleltest v1.0.10 // indirect
-	github.com/lasiar/canonicalheader v1.1.2 // indirect
-	github.com/ldez/exptostd v0.4.2 // indirect
-	github.com/ldez/gomoddirectives v0.6.1 // indirect
-	github.com/ldez/grignotin v0.9.0 // indirect
-	github.com/ldez/tagliatelle v0.7.1 // indirect
-	github.com/ldez/usetesting v0.4.2 // indirect
-	github.com/leonklingele/grouper v1.1.2 // indirect
-	github.com/macabu/inamedparam v0.1.3 // indirect
-	github.com/magiconair/properties v1.8.6 // indirect
-	github.com/maratori/testableexamples v1.0.0 // indirect
-	github.com/maratori/testpackage v1.1.1 // indirect
-	github.com/matoous/godox v1.1.0 // indirect
->>>>>>> 2d5c6217
 	github.com/mattn/go-colorable v0.1.14 // indirect
 	github.com/mattn/go-isatty v0.0.20 // indirect
 	github.com/mattn/go-zglob v0.0.6 // indirect
-<<<<<<< HEAD
-=======
-	github.com/matttproud/golang_protobuf_extensions v1.0.1 // indirect
-	github.com/mgechev/revive v1.7.0 // indirect
-	github.com/mitchellh/go-homedir v1.1.0 // indirect
->>>>>>> 2d5c6217
 	github.com/mitchellh/hashstructure/v2 v2.0.2 // indirect
 	github.com/muesli/cancelreader v0.2.2 // indirect
-<<<<<<< HEAD
 	github.com/onsi/gomega v1.36.2 // indirect
-=======
-	github.com/nakabonne/nestif v0.3.1 // indirect
-	github.com/nishanths/exhaustive v0.12.0 // indirect
-	github.com/nishanths/predeclared v0.2.2 // indirect
-	github.com/nunnatsa/ginkgolinter v0.19.1 // indirect
-	github.com/olekukonko/tablewriter v0.0.5 // indirect
-	github.com/pelletier/go-toml v1.9.5 // indirect
-	github.com/pelletier/go-toml/v2 v2.2.3 // indirect
->>>>>>> 2d5c6217
 	github.com/pjbgf/sha1cd v0.3.0 // indirect
 	github.com/radovskyb/watcher v1.0.7 // indirect
-<<<<<<< HEAD
 	github.com/rogpeppe/go-internal v1.14.1 // indirect
 	github.com/sajari/fuzzy v1.0.0 // indirect
-=======
-	github.com/raeperd/recvcheck v0.2.0 // indirect
-	github.com/rivo/uniseg v0.4.7 // indirect
-	github.com/rogpeppe/go-internal v1.14.1 // indirect
-	github.com/ryancurrah/gomodguard v1.3.5 // indirect
-	github.com/ryanrolds/sqlclosecheck v0.5.1 // indirect
-	github.com/sajari/fuzzy v1.0.0 // indirect
-	github.com/sanposhiho/wastedassign/v2 v2.1.0 // indirect
-	github.com/santhosh-tekuri/jsonschema/v6 v6.0.1 // indirect
-	github.com/sashamelentyev/interfacebloat v1.1.0 // indirect
-	github.com/sashamelentyev/usestdlibvars v1.28.0 // indirect
-	github.com/securego/gosec/v2 v2.22.2 // indirect
->>>>>>> 2d5c6217
 	github.com/sergi/go-diff v1.3.2-0.20230802210424-5b0b94c5c0d3 // indirect
 	github.com/skeema/knownhosts v1.3.0 // indirect
-<<<<<<< HEAD
 	github.com/spf13/cobra v1.9.1 // indirect
 	github.com/spf13/pflag v1.0.6 // indirect
-=======
-	github.com/sonatard/noctx v0.1.0 // indirect
-	github.com/sourcegraph/go-diff v0.7.0 // indirect
-	github.com/spf13/afero v1.12.0 // indirect
-	github.com/spf13/cast v1.5.0 // indirect
-	github.com/spf13/cobra v1.9.1 // indirect
-	github.com/spf13/jwalterweatherman v1.1.0 // indirect
-	github.com/spf13/pflag v1.0.6 // indirect
-	github.com/spf13/viper v1.12.0 // indirect
-	github.com/ssgreg/nlreturn/v2 v2.2.1 // indirect
-	github.com/stbenjam/no-sprintf-host-port v0.2.0 // indirect
-	github.com/stretchr/objx v0.5.2 // indirect
-	github.com/stretchr/testify v1.10.0 // indirect
-	github.com/subosito/gotenv v1.4.1 // indirect
-	github.com/tdakkota/asciicheck v0.4.1 // indirect
-	github.com/tetafro/godot v1.5.0 // indirect
-	github.com/timakin/bodyclose v0.0.0-20241017074812-ed6a65f985e3 // indirect
-	github.com/timonwong/loggercheck v0.10.1 // indirect
-	github.com/tomarrell/wrapcheck/v2 v2.10.0 // indirect
-	github.com/tommy-muehle/go-mnd/v2 v2.5.1 // indirect
-	github.com/ultraware/funlen v0.2.0 // indirect
-	github.com/ultraware/whitespace v0.2.0 // indirect
-	github.com/uudashr/gocognit v1.2.0 // indirect
-	github.com/uudashr/iface v1.3.1 // indirect
->>>>>>> 2d5c6217
 	github.com/xanzy/ssh-agent v0.3.3 // indirect
 	github.com/zeebo/xxh3 v1.0.2 // indirect
 	go.uber.org/atomic v1.7.0 // indirect
 	go.uber.org/multierr v1.6.0 // indirect
 	go.uber.org/zap v1.24.0 // indirect
 	golang.org/x/crypto v0.36.0 // indirect
-<<<<<<< HEAD
-=======
-	golang.org/x/exp/typeparams v0.0.0-20250210185358-939b2ce775ac // indirect
->>>>>>> 2d5c6217
 	golang.org/x/mod v0.24.0 // indirect
 	golang.org/x/net v0.37.0 // indirect
 	golang.org/x/sync v0.12.0 // indirect
 	golang.org/x/sys v0.31.0 // indirect
 	golang.org/x/term v0.30.0 // indirect
-<<<<<<< HEAD
 	golang.org/x/tools v0.31.0 // indirect
-=======
-	golang.org/x/text v0.23.0 // indirect
-	golang.org/x/tools v0.31.0 // indirect
-	google.golang.org/protobuf v1.36.5 // indirect
-	gopkg.in/ini.v1 v1.67.0 // indirect
->>>>>>> 2d5c6217
 	gopkg.in/warnings.v0 v0.1.2 // indirect
 	gopkg.in/yaml.v3 v3.0.1 // indirect
-<<<<<<< HEAD
-=======
-	honnef.co/go/tools v0.6.1 // indirect
->>>>>>> 2d5c6217
 	mvdan.cc/gofumpt v0.7.0 // indirect
 	mvdan.cc/sh/v3 v3.10.0 // indirect
 )
