/*
 * Copyright 2023 Pius Alfred <me.pius1102@gmail.com>
 *
 * Permission is hereby granted, free of charge, to any person obtaining a copy of this software
 * and associated documentation files (the “Software”), to deal in the Software without restriction,
 * including without limitation the rights to use, copy, modify, merge, publish, distribute, sublicense,
 * and/or sell copies of the Software, and to permit persons to whom the Software is furnished to do so,
 * subject to the following conditions:
 *
 * The above copyright notice and this permission notice shall be included in all copies or substantial
 * portions of the Software.
 *
 * THE SOFTWARE IS PROVIDED “AS IS”, WITHOUT WARRANTY OF ANY KIND, EXPRESS OR IMPLIED, INCLUDING BUT NOT
 * LIMITED TO THE WARRANTIES OF MERCHANTABILITY, FITNESS FOR A PARTICULAR PURPOSE AND NONINFRINGEMENT.
 * IN NO EVENT SHALL THE AUTHORS OR COPYRIGHT HOLDERS BE LIABLE FOR ANY CLAIM, DAMAGES OR OTHER LIABILITY,
 * WHETHER IN AN ACTION OF CONTRACT, TORT OR OTHERWISE, ARISING FROM, OUT OF OR IN CONNECTION WITH THE
 * SOFTWARE OR THE USE OR OTHER DEALINGS IN THE SOFTWARE.
 */

package whatsapp

<<<<<<< HEAD
type (
	MediaType string
=======
import (
	"bytes"
	"context"
	"fmt"
	"io"
	"mime"
	"mime/multipart"
	"net/http"
	"net/textproto"
	"path/filepath"

	whttp "github.com/piusalfred/whatsapp/http"
)

const (
	MediaUpload      MediaOp = "POST"
	MediaURLRetrieve MediaOp = "GET"
	MediaDelete      MediaOp = "DELETE"
	MediaDownload    MediaOp = "GET"
)

type (
	Media struct {
		MessagingProduct string `json:"messaging_product"`
		URL              string `json:"url"`
		MimeType         string `json:"mime_type"`
		Sha256           string `json:"sha256"`
		FileSize         int64  `json:"file_size"`
		ID               string `json:"id"`
	}

	// MediaOp represents the operations that can be performed on media. There are 4 different
	// operations that can be performed on media:
	// 	- POST /PHONE_NUMBER_ID/media Upload media.
	//	- GET /MEDIA_ID Retrieve the URL for a specific media.
	//	- DELETE /MEDIA_ID Delete a specific media.
	//	- GET /MEDIA_URL  Download media from a media URL.
	MediaOp string

	MediaType            string
	MediaOperationParams struct {
		Token         string
		PhoneNumberID string
		BaseURL       string
		ApiVersion    string
		Endpoint      string
		Method        string
	}
>>>>>>> 84620991

	// UploadMediaRequest contains the information needed to upload a media file.
	// File Path to the file stored in your local directory. For example: "@/local/path/file.jpg".
	// Type - type of media file being uploaded. See Supported Media Types for more information.
	// Product Messaging service used for the request. In this case, use whatsapp.
	// MediaID - ID of the media file. This is the ID that you will use to send the media file.
	UploadMediaRequest struct {
		MediaID  string
		FilePath string
		Type     MediaType
		Product  string
	}

	MediaRequestParams struct {
		Token   string
		MediaID string
	}

	UploadMediaResponse struct {
		ID string `json:"id"`
	}

<<<<<<< HEAD
	// MediaInformation contains information about the media file.
	////		{
	////	 	"messaging_product": "whatsapp",
	////	 	"url": "<URL>",
	////	 	"mime_type": "<MIME_TYPE>",
	////	 	"sha256": "<HASH>",
	////	 	"file_size": "<FILE_SIZE>",
	////	 	"id": "<MEDIA_ID>"
	////		}
	MediaInformation struct {
		MessagingProduct string `json:"messaging_product"`
		URL              string `json:"url"`
		MimeType         string `json:"mime_type"`
		Sha256           string `json:"sha256"`
		FileSize         string `json:"file_size"`
		ID               string `json:"id"`
	}

	// MediaInfoRequest contains the information needed to retrieve information about a media file.
	// ID - ID of the media file. This is the ID that you will use to send the media file.
	// Token - Access token for the business account.
	// BaseURL - Base URL for the API. For example: https://graph.facebook.com.
	// ApiVersion - API version. For example: v16.0.
	MediaInfoRequest struct {
		ID         string
		Token      string
		BaseURL    string
		ApiVersion string
=======
	DeleteMediaResponse struct {
		Success bool `json:"success"`
>>>>>>> 84620991
	}
)

// UploadMedia uploads a media file to the WhatsApp Server.To upload media, A POST call to /PHONE_NUMBER_ID/media is made.
// All media files sent through this endpoint are encrypted and persist for 30 days, unless they are deleted earlier.
//
// # Media ID
//
// To complete some of the following API calls, you need to have a media ID. There are two ways to get this ID:
//
//   - From the API call: Once you have successfully uploaded media files to the API, the media ID is included
//     in the response to your call.
//
//   - From Webhooks: When a business account receives a media message, it downloads the media and uploads it to
//     the Cloud API automatically. That event triggers the Webhooks and sends you a notification that includes
//     the media ID.
//
// # Media Upload
//
// To upload media, make a POST call to /PHONE_NUMBER_ID/media and include the parameters listed below. All media files
// sent through this endpoint are encrypted and persist for 30 days, unless they are deleted earlier
//
//		curl -X POST 'https://graph.facebook.com/v16.0/<MEDIA_ID>/media' \
//		-H 'Authorization: Bearer <ACCESS_TOKEN>' \
//		-F 'file=@"2jC60Vdjn/cross-trainers-summer-sale.jpg"' \
//		-F 'type="image/jpeg"' \
//		-F 'messaging_product="whatsapp"'
//
//	 A successful response returns an object with the uploaded media's ID:
//
//				{
//	 		   "id":"<MEDIA_ID>"
//				}
//
// # Retrieve Media URL
//
// To retrieve your media’s URL, send a GET request to /MEDIA_ID. Use the returned URL to download the media file.
// Note that clicking this URL (i.e. performing a generic GET) will not return the media; you must include an
// access token.
//
// Parameters:
//
//   - phone_number_id. Optional. Business phone number ID. If included, the operation will only be processed if the
//     ID matches the ID of the business phone number that the media was uploaded on.
//
//     Example:
//     curl -X GET 'https://graph.facebook.com/v16.0/<MEDIA_ID>/' \
//     -H 'Authorization: Bearer <ACCESS_TOKEN>'
//
// A successful response includes an object with a media url. The URL is only valid for 5 minutes. To use this URL, see Download Media.
//
//		{
//	 	"messaging_product": "whatsapp",
//	 	"url": "<URL>",
//	 	"mime_type": "<MIME_TYPE>",
//	 	"sha256": "<HASH>",
//	 	"file_size": "<FILE_SIZE>",
//	 	"id": "<MEDIA_ID>"
//		}
//
// # Media Download
//
// To download media, make a GET call to your media’s URL. All media URLs expire after 5 minutes —you need to retrieve the
// media URL again if it expires. If you directly click on the URL you get from a /MEDIA_ID GET call, you get an access error.
//
// # Delete Media
//
// To delete media, make a DELETE call to the ID of the media you want to delete.
//
// # Example
//
// Sample request:
//
//	curl -X DELETE 'https://graph.facebook.com/v16.0/<MEDIA_ID>' \
//	-H 'Authorization: Bearer <ACCESS_TOKEN>'
//
// Sample response:
//
//		{
//	 	"success": true
//		}
//
// Supported Media Types
//
//   - Audio can have a max size of 16MB
//
//   - audio/aac, audio/mp4, audio/mpeg, audio/amr, audio/ogg (only opus codecs, base audio/ogg is not supported)
//
//   - Documents can have a max size of 100MB
//     Formats: text/plain, application/pdf, application/vnd.ms-powerpoint, application/msword, application/vnd.ms-excel,
//     application/vnd.openxmlformats-officedocument.wordprocessingml.document,
//     application/vnd.openxmlformats-officedocument.presentationml.presentation,
//     application/vnd.openxmlformats-officedocument.spreadsheetml.sheet
//
//   - Images must be 8-bit, RGB or RGBA with a max size of 5MB
//     Formats: image/jpeg, image/png
//
//   - Videos can have a max size of 16MB. Only H.264 video codec and AAC audio codec is supported. We support videos
//     with a single audio stream or no audio stream.
//     Formats: video/mp4, video/3gp
//
//   - Stickers can have a max size of 100KB for static stickers and 500KB for animated stickers.
//
// The maximum supported file size for media messages on Cloud API is 100MB. In the event the customer sends a file that
// is greater than 100MB, you will receive a webhook with error code 131052 and title: "Media file size too big. Max file
// size we currently support: 100MB. Please communicate with your customer to send a media file that is smaller than 100MB"_.
// We advise that you send customers a warning message that their media file exceeds the maximum file size when this webhook
// event is triggered.
//func UploadMedia(ctx context.Context, client *http.Client, params *whttp.Request, options *UploadMediaRequest) (*whttp.Response, error) {
//	return nil, nil
//}

<<<<<<< HEAD
type DownloadMediaRequest struct {
	OutputFilePath string // The path to the file where the media will be downloaded to.
	Filename       string // The filename of the media file.
	MediaURL       string // The URL of the media file.
	Token          string // The access token.
=======
// GetMedia retrieve the media object by using its corresponding media ID.
func (client *Client) GetMedia(ctx context.Context, mediaID string) (*Media, error) {
	reqCtx := &whttp.RequestContext{
		Name:       "get media",
		BaseURL:    client.baseURL,
		ApiVersion: client.apiVersion,
		Endpoints:  []string{mediaID},
	}

	params := &whttp.Request{
		Context: reqCtx,
		Method:  http.MethodGet,
		Bearer:  client.accessToken,
		Payload: nil,
	}

	media := new(Media)
	err := whttp.Send(ctx, client.http, params, &media)
	if err != nil {
		return nil, fmt.Errorf("get media: %w", err)
	}

	return media, nil
}

// DeleteMedia delete the media by using its corresponding media ID.
func (client *Client) DeleteMedia(ctx context.Context, mediaID string) (*DeleteMediaResponse, error) {
	reqCtx := &whttp.RequestContext{
		Name:       "delete media",
		BaseURL:    client.baseURL,
		ApiVersion: client.apiVersion,
		Endpoints:  []string{mediaID},
	}

	params := &whttp.Request{
		Context: reqCtx,
		Method:  http.MethodDelete,
		Headers: map[string]string{"Content-Type": "application/json"},
		Bearer:  client.accessToken,
		Payload: nil,
	}

	resp := new(DeleteMediaResponse)
	err := whttp.Send(ctx, client.http, params, &resp)
	if err != nil {
		return nil, fmt.Errorf("delete media: %w", err)
	}

	return resp, nil
}

func (client *Client) UploadMedia(ctx context.Context, mediaType MediaType, filename string, fr io.Reader) (*UploadMediaResponse, error) {
	payload, contentType, err := uploadMediaPayload(mediaType, filename, fr)
	if err != nil {
		return nil, err
	}

	reqCtx := &whttp.RequestContext{
		Name:       "upload media",
		BaseURL:    client.baseURL,
		ApiVersion: client.apiVersion,
		Endpoints:  []string{client.phoneNumberID, "media"},
	}

	params := &whttp.Request{
		Context: reqCtx,
		Method:  http.MethodPost,
		Headers: map[string]string{"Content-Type": contentType},
		Bearer:  client.accessToken,
		Payload: payload,
	}

	resp := new(UploadMediaResponse)
	err = whttp.Send(ctx, client.http, params, &resp)
	if err != nil {
		return nil, fmt.Errorf("upload media: %w", err)
	}

	return resp, nil
}

// DownloadMedia downloads a media file from the given media ID.
// It accepts a media url and returns a reader and an error.
func (client *Client) DownloadMedia(ctx context.Context, mediaID string) (io.Reader, error) {
	media, err := client.GetMedia(ctx, mediaID)
	if err != nil {
		return nil, err
	}

	req, err := http.NewRequestWithContext(ctx, http.MethodGet, media.URL, nil)
	if err != nil {
		return nil, err
	}
	req.Header.Set("Authorization", fmt.Sprintf("Bearer %s", client.accessToken))

	resp, err := client.http.Do(req)
	if err != nil {
		return nil, err
	}
	defer resp.Body.Close()

	if resp.StatusCode != http.StatusOK {
		return nil, fmt.Errorf("failed to download media: status %d", resp.StatusCode)
	}

	buf := new(bytes.Buffer)
	_, err = io.Copy(buf, resp.Body)
	if err != nil {
		return nil, err
	}

	return buf, nil
}

// uploadMediaPayload creates upload media request payload.
// If nor error, payload content and request content type is returned.
func uploadMediaPayload(mediaType MediaType, filename string, fr io.Reader) ([]byte, string, error) {
	var payload bytes.Buffer
	writer := multipart.NewWriter(&payload)

	header := make(textproto.MIMEHeader)
	header.Set("Content-Disposition", fmt.Sprintf(`form-data; name=file; filename="%s"`, filename))

	contentType := mime.TypeByExtension(filepath.Ext(filename))
	header.Set("Content-Type", contentType)

	part, err := writer.CreatePart(header)
	if err != nil {
		return nil, "", err
	}

	_, err = io.Copy(part, fr)
	if err != nil {
		return nil, "", err
	}

	err = writer.WriteField("type", string(mediaType))
	if err != nil {
		return nil, "", err
	}

	err = writer.WriteField("messaging_product", "whatsapp")
	if err != nil {
		return nil, "", err
	}

	writer.Close()

	return payload.Bytes(), writer.FormDataContentType(), nil
>>>>>>> 84620991
}<|MERGE_RESOLUTION|>--- conflicted
+++ resolved
@@ -19,10 +19,6 @@
 
 package whatsapp
 
-<<<<<<< HEAD
-type (
-	MediaType string
-=======
 import (
 	"bytes"
 	"context"
@@ -71,7 +67,6 @@
 		Endpoint      string
 		Method        string
 	}
->>>>>>> 84620991
 
 	// UploadMediaRequest contains the information needed to upload a media file.
 	// File Path to the file stored in your local directory. For example: "@/local/path/file.jpg".
@@ -94,39 +89,8 @@
 		ID string `json:"id"`
 	}
 
-<<<<<<< HEAD
-	// MediaInformation contains information about the media file.
-	////		{
-	////	 	"messaging_product": "whatsapp",
-	////	 	"url": "<URL>",
-	////	 	"mime_type": "<MIME_TYPE>",
-	////	 	"sha256": "<HASH>",
-	////	 	"file_size": "<FILE_SIZE>",
-	////	 	"id": "<MEDIA_ID>"
-	////		}
-	MediaInformation struct {
-		MessagingProduct string `json:"messaging_product"`
-		URL              string `json:"url"`
-		MimeType         string `json:"mime_type"`
-		Sha256           string `json:"sha256"`
-		FileSize         string `json:"file_size"`
-		ID               string `json:"id"`
-	}
-
-	// MediaInfoRequest contains the information needed to retrieve information about a media file.
-	// ID - ID of the media file. This is the ID that you will use to send the media file.
-	// Token - Access token for the business account.
-	// BaseURL - Base URL for the API. For example: https://graph.facebook.com.
-	// ApiVersion - API version. For example: v16.0.
-	MediaInfoRequest struct {
-		ID         string
-		Token      string
-		BaseURL    string
-		ApiVersion string
-=======
 	DeleteMediaResponse struct {
 		Success bool `json:"success"`
->>>>>>> 84620991
 	}
 )
 
@@ -239,13 +203,6 @@
 //	return nil, nil
 //}
 
-<<<<<<< HEAD
-type DownloadMediaRequest struct {
-	OutputFilePath string // The path to the file where the media will be downloaded to.
-	Filename       string // The filename of the media file.
-	MediaURL       string // The URL of the media file.
-	Token          string // The access token.
-=======
 // GetMedia retrieve the media object by using its corresponding media ID.
 func (client *Client) GetMedia(ctx context.Context, mediaID string) (*Media, error) {
 	reqCtx := &whttp.RequestContext{
@@ -395,5 +352,4 @@
 	writer.Close()
 
 	return payload.Bytes(), writer.FormDataContentType(), nil
->>>>>>> 84620991
 }