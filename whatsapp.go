/*
 * Copyright 2023 Pius Alfred <me.pius1102@gmail.com>
 *
 * Permission is hereby granted, free of charge, to any person obtaining a copy of this software
 * and associated documentation files (the “Software”), to deal in the Software without restriction,
 * including without limitation the rights to use, copy, modify, merge, publish, distribute, sublicense,
 * and/or sell copies of the Software, and to permit persons to whom the Software is furnished to do so,
 * subject to the following conditions:
 *
 * The above copyright notice and this permission notice shall be included in all copies or substantial
 * portions of the Software.
 *
 * THE SOFTWARE IS PROVIDED “AS IS”, WITHOUT WARRANTY OF ANY KIND, EXPRESS OR IMPLIED, INCLUDING BUT NOT
 * LIMITED TO THE WARRANTIES OF MERCHANTABILITY, FITNESS FOR A PARTICULAR PURPOSE AND NONINFRINGEMENT.
 * IN NO EVENT SHALL THE AUTHORS OR COPYRIGHT HOLDERS BE LIABLE FOR ANY CLAIM, DAMAGES OR OTHER LIABILITY,
 * WHETHER IN AN ACTION OF CONTRACT, TORT OR OTHERWISE, ARISING FROM, OUT OF OR IN CONNECTION WITH THE
 * SOFTWARE OR THE USE OR OTHER DEALINGS IN THE SOFTWARE.
 */

package whatsapp

import (
	"context"
<<<<<<< HEAD
	"encoding/json"
	"errors"
=======
>>>>>>> 84aa4779
	"fmt"
	"net/http"
	"sync"
	"time"

	whttp "github.com/piusalfred/whatsapp/http"
	"github.com/piusalfred/whatsapp/models"
)
<<<<<<< HEAD

var ErrNilRequest = errors.New("nil request")
=======
>>>>>>> 84aa4779

const (
	BaseURL                   = "https://graph.facebook.com/"
	LowestSupportedVersion    = "v16.0"
	ContactBirthDayDateFormat = "2006-01-02" // YYYY-MM-DD
)

const (
	TextMessageType        = "text"
	ReactionMessageType    = "reaction"
	MediaMessageType       = "media"
	LocationMessageType    = "location"
	ContactMessageType     = "contact"
	InteractiveMessageType = "interactive"
)

const (
	MaxAudioSize         = 16 * 1024 * 1024  // 16 MB
	MaxDocSize           = 100 * 1024 * 1024 // 100 MB
	MaxImageSize         = 5 * 1024 * 1024   // 5 MB
	MaxVideoSize         = 16 * 1024 * 1024  // 16 MB
	MaxStickerSize       = 100 * 1024        // 100 KB
	UploadedMediaTTL     = 30 * 24 * time.Hour
	MediaDownloadLinkTTL = 5 * time.Minute
)

const (
	MediaTypeAudio    MediaType = "audio"
	MediaTypeDocument MediaType = "document"
	MediaTypeImage    MediaType = "image"
	MediaTypeSticker  MediaType = "sticker"
	MediaTypeVideo    MediaType = "video"
)

type (

	// MessageType represents the type of message currently supported.
	// Which are Text messages,Reaction messages,Media messages,Location messages,Contact messages,
	// and Interactive messages.
	// You may also send any of these message types as a reply, except reaction messages.
	// For more go to https://developers.facebook.com/docs/whatsapp/cloud-api/guides/send-messages
	MessageType string

	// Client includes the http client, base url, version, access token, phone number id, and whatsapp business account id.
	// which are used to make requests to the whatsapp api.
	// Example:
	// 	client := whatsapp.NewClient(
	// 		whatsapp.WithHTTPClient(http.DefaultClient),
<<<<<<< HEAD
	// 		whatsapp.WithBaseURL(whatsapp.baseURL),
	// 		whatsapp.WithVersion(whatsapp.LowestSupportedVersion),
	// 		whatsapp.WithAccessToken("access_token"),
	// 		whatsapp.WithPhoneNumberID("phone_number_id"),
	// 		whatsapp.WithBusinessAccountID("whatsapp_business_account_id"),
=======
	// 		whatsapp.WithBaseURL(whatsapp.BaseURL),
	// 		whatsapp.WithVersion(whatsapp.LowestSupportedVersion),
	// 		whatsapp.WithAccessToken("access_token"),
	// 		whatsapp.WithPhoneNumberID("phone_number_id"),
	// 		whatsapp.WithWhatsappBusinessAccountID("whatsapp_business_account_id"),
>>>>>>> 84aa4779
	// 	)
	//  // create a text message
	//  message := whatsapp.TextMessage{
	//  	Recipient: "<phone_number>",
	//  	Message:   "Hello World",
	//      PreviewURL: false,
	//  }
	// // send the text message
	//  _, err := client.SendTextMessage(context.Background(), message)
	//  if err != nil {
	//  	log.Fatal(err)
	//  }
	Client struct {
<<<<<<< HEAD
		rwm               *sync.RWMutex
		http              *http.Client
		baseURL           string
		version           string
		accessToken       string
		phoneNumberID     string
		businessAccountID string
=======
		rwm                       *sync.RWMutex
		HTTP                      *http.Client
		BaseURL                   string
		Version                   string
		AccessToken               string
		PhoneNumberID             string
		WhatsappBusinessAccountID string
>>>>>>> 84aa4779
	}

	ClientOption func(*Client)
)

func WithHTTPClient(http *http.Client) ClientOption {
	return func(client *Client) {
<<<<<<< HEAD
		client.http = http
=======
		client.HTTP = http
>>>>>>> 84aa4779
	}
}

func WithBaseURL(baseURL string) ClientOption {
	return func(client *Client) {
<<<<<<< HEAD
		client.baseURL = baseURL
=======
		client.BaseURL = baseURL
>>>>>>> 84aa4779
	}
}

func WithVersion(version string) ClientOption {
	return func(client *Client) {
<<<<<<< HEAD
		client.version = version
=======
		client.Version = version
>>>>>>> 84aa4779
	}
}

func WithAccessToken(accessToken string) ClientOption {
	return func(client *Client) {
<<<<<<< HEAD
		client.accessToken = accessToken
=======
		client.AccessToken = accessToken
>>>>>>> 84aa4779
	}
}

func WithPhoneNumberID(phoneNumberID string) ClientOption {
	return func(client *Client) {
<<<<<<< HEAD
		client.phoneNumberID = phoneNumberID
	}
}

func WithBusinessAccountID(whatsappBusinessAccountID string) ClientOption {
	return func(client *Client) {
		client.businessAccountID = whatsappBusinessAccountID
=======
		client.PhoneNumberID = phoneNumberID
	}
}

func WithWhatsappBusinessAccountID(whatsappBusinessAccountID string) ClientOption {
	return func(client *Client) {
		client.WhatsappBusinessAccountID = whatsappBusinessAccountID
>>>>>>> 84aa4779
	}
}

func NewClient(opts ...ClientOption) *Client {
	client := &Client{
<<<<<<< HEAD
		rwm:               &sync.RWMutex{},
		http:              http.DefaultClient,
		baseURL:           BaseURL,
		version:           "v16.0",
		accessToken:       "",
		phoneNumberID:     "",
		businessAccountID: "",
=======
		rwm:                       &sync.RWMutex{},
		HTTP:                      http.DefaultClient,
		BaseURL:                   BaseURL,
		Version:                   "v16.0",
		AccessToken:               "",
		PhoneNumberID:             "",
		WhatsappBusinessAccountID: "",
>>>>>>> 84aa4779
	}

	for _, opt := range opts {
		opt(client)
	}

	return client
}

<<<<<<< HEAD
func (client *Client) AccessToken() string {
	client.rwm.RLock()
	defer client.rwm.RUnlock()

	return client.accessToken
}

func (client *Client) PhoneNumberID() string {
	client.rwm.RLock()
	defer client.rwm.RUnlock()

	return client.phoneNumberID
}

func (client *Client) BusinessAccountID() string {
	client.rwm.RLock()
	defer client.rwm.RUnlock()

	return client.businessAccountID
}

func (client *Client) SetAccessToken(accessToken string) {
	client.rwm.Lock()
	defer client.rwm.Unlock()
	client.accessToken = accessToken
}

func (client *Client) SetPhoneNumberID(phoneNumberID string) {
	client.rwm.Lock()
	defer client.rwm.Unlock()
	client.phoneNumberID = phoneNumberID
}

func (client *Client) SetWhatsappBusinessAccountID(whatsappBusinessAccountID string) {
	client.rwm.Lock()
	defer client.rwm.Unlock()
	client.businessAccountID = whatsappBusinessAccountID
=======
func (c *Client) SetAccessToken(accessToken string) {
	c.rwm.Lock()
	defer c.rwm.Unlock()
	c.AccessToken = accessToken
}

func (c *Client) SetPhoneNumberID(phoneNumberID string) {
	c.rwm.Lock()
	defer c.rwm.Unlock()
	c.PhoneNumberID = phoneNumberID
}

func (c *Client) SetWhatsappBusinessAccountID(whatsappBusinessAccountID string) {
	c.rwm.Lock()
	defer c.rwm.Unlock()
	c.WhatsappBusinessAccountID = whatsappBusinessAccountID
>>>>>>> 84aa4779
}

type TextMessage struct {
	Message    string
	PreviewURL bool
}

// SendTextMessage sends a text message to a WhatsApp Business Account.
<<<<<<< HEAD
func (client *Client) SendTextMessage(ctx context.Context, recipient string,
	message *TextMessage,
) (*whttp.Response, error) {
	httpC := client.http
	request := &SendTextRequest{
		BaseURL:       client.baseURL,
		AccessToken:   client.accessToken,
		PhoneNumberID: client.phoneNumberID,
		ApiVersion:    client.version,
=======
func (c *Client) SendTextMessage(ctx context.Context, recipient string, message *TextMessage) (*whttp.Response, error) {
	httpC := c.HTTP
	request := &SendTextRequest{
		BaseURL:       c.BaseURL,
		AccessToken:   c.AccessToken,
		PhoneNumberID: c.PhoneNumberID,
		ApiVersion:    c.Version,
>>>>>>> 84aa4779
		Recipient:     recipient,
		Message:       message.Message,
		PreviewURL:    message.PreviewURL,
	}
	resp, err := SendText(ctx, httpC, request)
	if err != nil {
		return nil, fmt.Errorf("failed to send text message: %w", err)
	}

	return resp, nil
}

// SendLocationMessage sends a location message to a WhatsApp Business Account.
<<<<<<< HEAD
func (client *Client) SendLocationMessage(ctx context.Context, recipient string,
	message *models.Location,
) (*whttp.Response, error) {
	request := &SendLocationRequest{
		BaseURL:       client.baseURL,
		AccessToken:   client.accessToken,
		PhoneNumberID: client.phoneNumberID,
		ApiVersion:    client.version,
=======
func (c *Client) SendLocationMessage(ctx context.Context, recipient string, message *models.Location,
) (*whttp.Response, error) {
	httpC := c.HTTP
	request := &SendLocationRequest{
		BaseURL:       c.BaseURL,
		AccessToken:   c.AccessToken,
		PhoneNumberID: c.PhoneNumberID,
		ApiVersion:    c.Version,
>>>>>>> 84aa4779
		Recipient:     recipient,
		Name:          message.Name,
		Address:       message.Address,
		Latitude:      message.Latitude,
		Longitude:     message.Longitude,
	}
<<<<<<< HEAD
	resp, err := SendLocation(ctx, client.http, request)
=======
	resp, err := SendLocation(ctx, httpC, request)
>>>>>>> 84aa4779
	if err != nil {
		return nil, fmt.Errorf("failed to send location message: %w", err)
	}

	return resp, nil
<<<<<<< HEAD
}

type ReactMessage struct {
	MessageID string
	Emoji     string
}

func (client *Client) React(ctx context.Context, recipient string, req *ReactMessage) (*whttp.Response, error) {
	request := &ReactRequest{
		BaseURL:       client.baseURL,
		AccessToken:   client.AccessToken(),
		PhoneNumberID: client.PhoneNumberID(),
		ApiVersion:    client.version,
		Recipient:     recipient,
		MessageID:     req.MessageID,
		Emoji:         req.Emoji,
	}

	resp, err := React(ctx, client.http, request)
	if err != nil {
		return nil, fmt.Errorf("react: %w", err)
	}

	return resp, nil
}

type MediaMessage struct {
	Type      MediaType
	MediaID   string
	MediaLink string
	Caption   string
	Filename  string
	Provider  string
}

// SendMedia sends a media message to the recipient.
func (client *Client) SendMedia(ctx context.Context, recipient string, req *MediaMessage,
	cacheOptions *CacheOptions,
) (*whttp.Response, error) {
	request := &SendMediaRequest{
		BaseURL:       client.baseURL,
		AccessToken:   client.AccessToken(),
		PhoneNumberID: client.PhoneNumberID(),
		ApiVersion:    client.version,
		Recipient:     recipient,
		Type:          req.Type,
		MediaID:       req.MediaID,
		MediaLink:     req.MediaLink,
		Caption:       req.Caption,
		Filename:      req.Filename,
		Provider:      req.Provider,
		CacheOptions:  cacheOptions,
	}

	resp, err := SendMedia(ctx, client.http, request)
	if err != nil {
		return nil, fmt.Errorf("client send media: %w", err)
	}

	return resp, nil
}

// ReplyMessage is a message that is sent as a reply to a previous message. The previous message's ID
// is needed and is set as Context in ReplyRequest.
// Content is the message content. It can be a Text, Location, Media, Template, or Contact.
type ReplyMessage struct {
	Context string
	Type    MessageType
	Content any
}

func (client *Client) Reply(ctx context.Context, recipient string, req *ReplyMessage) (*whttp.Response, error) {
	request := &ReplyRequest{
		BaseURL:       client.baseURL,
		AccessToken:   client.AccessToken(),
		PhoneNumberID: client.PhoneNumberID(),
		ApiVersion:    client.version,
		Recipient:     recipient,
		Context:       req.Context,
		MessageType:   req.Type,
		Content:       req.Content,
	}

	resp, err := Reply(ctx, client.http, request)
	if err != nil {
		return nil, fmt.Errorf("client reply: %w", err)
	}

	return resp, nil
}

func (client *Client) SendContacts(ctx context.Context, recipient string,
	contacts *models.Contacts,
) (*whttp.Response, error) {
	contact := &models.Message{
		Product:       "whatsapp",
		To:            recipient,
		RecipientType: "individual",
		Type:          "contact",
		Contacts:      contacts,
	}
	payload, err := json.Marshal(contact)
	if err != nil {
		return nil, fmt.Errorf("client send contacts: marshal contact: %w", err)
	}

	baseURL := client.baseURL
	apiVersion := client.version
	phoneNumberID := client.PhoneNumberID()
	accessToken := client.AccessToken()

	params := &whttp.RequestParams{
		Headers: map[string]string{"Content-Type": "application/json"},
		Bearer:  accessToken,
	}

	reqURL, err := whttp.CreateRequestURL(baseURL, apiVersion, phoneNumberID, "messages")
	if err != nil {
		return nil, fmt.Errorf("client send contacts: create request url: %w", err)
	}

	resp, err := whttp.SendMessage(ctx, client.http, http.MethodPost, reqURL, params, payload)
	if err != nil {
		return nil, fmt.Errorf("client: %w", err)
	}

	return resp, nil
}

// MarkMessageRead sends a read receipt for a message.
func (client *Client) MarkMessageRead(ctx context.Context, messageID string) (*StatusResponse, error) {
	baseURL := client.baseURL
	phoneNumberID := client.PhoneNumberID()
	apiVersion := client.version
	accessToken := client.AccessToken()

	reqURL, err := whttp.CreateRequestURL(baseURL, apiVersion, phoneNumberID, "/messages")
	if err != nil {
		return nil, fmt.Errorf("client mark message read: %w", err)
	}
	reqBody := &MessageStatusUpdateRequest{
		MessagingProduct: "whatsapp",
		Status:           MessageStatusRead,
		MessageID:        messageID,
	}

	payload, err := json.Marshal(reqBody)
	if err != nil {
		return nil, fmt.Errorf("client mark message read: %w", err)
	}

	params := &whttp.RequestParams{
		Headers: map[string]string{"Content-Type": "application/json"},
		Bearer:  accessToken,
	}

	request, err := whttp.NewRequestWithContext(ctx, http.MethodPost, reqURL, params, payload)
	if err != nil {
		return nil, fmt.Errorf("client mark message read: %w", err)
	}

	resp, err := client.http.Do(request)
	if err != nil {
		return nil, fmt.Errorf("client mark message read: %w", err)
	}

	if resp.StatusCode != http.StatusOK {
		return nil, fmt.Errorf("client mark message read: status code: %d", resp.StatusCode)
	}

	var result StatusResponse
	err = json.NewDecoder(resp.Body).Decode(&result)
	if err != nil {
		return nil, fmt.Errorf("client mark message read: %w", err)
	}

	return &result, nil
}

type Template struct {
	LanguageCode   string
	LanguagePolicy string
	Name           string
	Components     []*models.TemplateComponent
}

// SendTemplate sends a template message to the recipient.
func (client *Client) SendTemplate(ctx context.Context, recipient string, req *Template) (*whttp.Response, error) {
	request := &SendTemplateRequest{
		BaseURL:                client.baseURL,
		AccessToken:            client.AccessToken(),
		PhoneNumberID:          client.PhoneNumberID(),
		ApiVersion:             client.version,
		Recipient:              recipient,
		TemplateLanguageCode:   req.LanguageCode,
		TemplateLanguagePolicy: req.LanguagePolicy,
		TemplateName:           req.Name,
		TemplateComponents:     req.Components,
	}

	resp, err := SendTemplate(ctx, client.http, request)
	if err != nil {
		return nil, fmt.Errorf("client: %w", err)
	}

	return resp, nil
=======
>>>>>>> 84aa4779
}<|MERGE_RESOLUTION|>--- conflicted
+++ resolved
@@ -21,11 +21,8 @@
 
 import (
 	"context"
-<<<<<<< HEAD
 	"encoding/json"
 	"errors"
-=======
->>>>>>> 84aa4779
 	"fmt"
 	"net/http"
 	"sync"
@@ -34,11 +31,8 @@
 	whttp "github.com/piusalfred/whatsapp/http"
 	"github.com/piusalfred/whatsapp/models"
 )
-<<<<<<< HEAD
 
 var ErrNilRequest = errors.New("nil request")
-=======
->>>>>>> 84aa4779
 
 const (
 	BaseURL                   = "https://graph.facebook.com/"
@@ -87,19 +81,11 @@
 	// Example:
 	// 	client := whatsapp.NewClient(
 	// 		whatsapp.WithHTTPClient(http.DefaultClient),
-<<<<<<< HEAD
 	// 		whatsapp.WithBaseURL(whatsapp.baseURL),
 	// 		whatsapp.WithVersion(whatsapp.LowestSupportedVersion),
 	// 		whatsapp.WithAccessToken("access_token"),
 	// 		whatsapp.WithPhoneNumberID("phone_number_id"),
 	// 		whatsapp.WithBusinessAccountID("whatsapp_business_account_id"),
-=======
-	// 		whatsapp.WithBaseURL(whatsapp.BaseURL),
-	// 		whatsapp.WithVersion(whatsapp.LowestSupportedVersion),
-	// 		whatsapp.WithAccessToken("access_token"),
-	// 		whatsapp.WithPhoneNumberID("phone_number_id"),
-	// 		whatsapp.WithWhatsappBusinessAccountID("whatsapp_business_account_id"),
->>>>>>> 84aa4779
 	// 	)
 	//  // create a text message
 	//  message := whatsapp.TextMessage{
@@ -113,7 +99,6 @@
 	//  	log.Fatal(err)
 	//  }
 	Client struct {
-<<<<<<< HEAD
 		rwm               *sync.RWMutex
 		http              *http.Client
 		baseURL           string
@@ -121,15 +106,6 @@
 		accessToken       string
 		phoneNumberID     string
 		businessAccountID string
-=======
-		rwm                       *sync.RWMutex
-		HTTP                      *http.Client
-		BaseURL                   string
-		Version                   string
-		AccessToken               string
-		PhoneNumberID             string
-		WhatsappBusinessAccountID string
->>>>>>> 84aa4779
 	}
 
 	ClientOption func(*Client)
@@ -137,47 +113,30 @@
 
 func WithHTTPClient(http *http.Client) ClientOption {
 	return func(client *Client) {
-<<<<<<< HEAD
 		client.http = http
-=======
-		client.HTTP = http
->>>>>>> 84aa4779
 	}
 }
 
 func WithBaseURL(baseURL string) ClientOption {
 	return func(client *Client) {
-<<<<<<< HEAD
 		client.baseURL = baseURL
-=======
-		client.BaseURL = baseURL
->>>>>>> 84aa4779
 	}
 }
 
 func WithVersion(version string) ClientOption {
 	return func(client *Client) {
-<<<<<<< HEAD
 		client.version = version
-=======
-		client.Version = version
->>>>>>> 84aa4779
 	}
 }
 
 func WithAccessToken(accessToken string) ClientOption {
 	return func(client *Client) {
-<<<<<<< HEAD
 		client.accessToken = accessToken
-=======
-		client.AccessToken = accessToken
->>>>>>> 84aa4779
 	}
 }
 
 func WithPhoneNumberID(phoneNumberID string) ClientOption {
 	return func(client *Client) {
-<<<<<<< HEAD
 		client.phoneNumberID = phoneNumberID
 	}
 }
@@ -185,21 +144,11 @@
 func WithBusinessAccountID(whatsappBusinessAccountID string) ClientOption {
 	return func(client *Client) {
 		client.businessAccountID = whatsappBusinessAccountID
-=======
-		client.PhoneNumberID = phoneNumberID
-	}
-}
-
-func WithWhatsappBusinessAccountID(whatsappBusinessAccountID string) ClientOption {
-	return func(client *Client) {
-		client.WhatsappBusinessAccountID = whatsappBusinessAccountID
->>>>>>> 84aa4779
 	}
 }
 
 func NewClient(opts ...ClientOption) *Client {
 	client := &Client{
-<<<<<<< HEAD
 		rwm:               &sync.RWMutex{},
 		http:              http.DefaultClient,
 		baseURL:           BaseURL,
@@ -207,15 +156,6 @@
 		accessToken:       "",
 		phoneNumberID:     "",
 		businessAccountID: "",
-=======
-		rwm:                       &sync.RWMutex{},
-		HTTP:                      http.DefaultClient,
-		BaseURL:                   BaseURL,
-		Version:                   "v16.0",
-		AccessToken:               "",
-		PhoneNumberID:             "",
-		WhatsappBusinessAccountID: "",
->>>>>>> 84aa4779
 	}
 
 	for _, opt := range opts {
@@ -225,7 +165,6 @@
 	return client
 }
 
-<<<<<<< HEAD
 func (client *Client) AccessToken() string {
 	client.rwm.RLock()
 	defer client.rwm.RUnlock()
@@ -263,24 +202,6 @@
 	client.rwm.Lock()
 	defer client.rwm.Unlock()
 	client.businessAccountID = whatsappBusinessAccountID
-=======
-func (c *Client) SetAccessToken(accessToken string) {
-	c.rwm.Lock()
-	defer c.rwm.Unlock()
-	c.AccessToken = accessToken
-}
-
-func (c *Client) SetPhoneNumberID(phoneNumberID string) {
-	c.rwm.Lock()
-	defer c.rwm.Unlock()
-	c.PhoneNumberID = phoneNumberID
-}
-
-func (c *Client) SetWhatsappBusinessAccountID(whatsappBusinessAccountID string) {
-	c.rwm.Lock()
-	defer c.rwm.Unlock()
-	c.WhatsappBusinessAccountID = whatsappBusinessAccountID
->>>>>>> 84aa4779
 }
 
 type TextMessage struct {
@@ -289,7 +210,6 @@
 }
 
 // SendTextMessage sends a text message to a WhatsApp Business Account.
-<<<<<<< HEAD
 func (client *Client) SendTextMessage(ctx context.Context, recipient string,
 	message *TextMessage,
 ) (*whttp.Response, error) {
@@ -299,15 +219,6 @@
 		AccessToken:   client.accessToken,
 		PhoneNumberID: client.phoneNumberID,
 		ApiVersion:    client.version,
-=======
-func (c *Client) SendTextMessage(ctx context.Context, recipient string, message *TextMessage) (*whttp.Response, error) {
-	httpC := c.HTTP
-	request := &SendTextRequest{
-		BaseURL:       c.BaseURL,
-		AccessToken:   c.AccessToken,
-		PhoneNumberID: c.PhoneNumberID,
-		ApiVersion:    c.Version,
->>>>>>> 84aa4779
 		Recipient:     recipient,
 		Message:       message.Message,
 		PreviewURL:    message.PreviewURL,
@@ -321,7 +232,6 @@
 }
 
 // SendLocationMessage sends a location message to a WhatsApp Business Account.
-<<<<<<< HEAD
 func (client *Client) SendLocationMessage(ctx context.Context, recipient string,
 	message *models.Location,
 ) (*whttp.Response, error) {
@@ -330,34 +240,21 @@
 		AccessToken:   client.accessToken,
 		PhoneNumberID: client.phoneNumberID,
 		ApiVersion:    client.version,
-=======
-func (c *Client) SendLocationMessage(ctx context.Context, recipient string, message *models.Location,
-) (*whttp.Response, error) {
-	httpC := c.HTTP
-	request := &SendLocationRequest{
-		BaseURL:       c.BaseURL,
-		AccessToken:   c.AccessToken,
-		PhoneNumberID: c.PhoneNumberID,
-		ApiVersion:    c.Version,
->>>>>>> 84aa4779
 		Recipient:     recipient,
 		Name:          message.Name,
 		Address:       message.Address,
 		Latitude:      message.Latitude,
 		Longitude:     message.Longitude,
 	}
-<<<<<<< HEAD
+
 	resp, err := SendLocation(ctx, client.http, request)
-=======
-	resp, err := SendLocation(ctx, httpC, request)
->>>>>>> 84aa4779
 	if err != nil {
 		return nil, fmt.Errorf("failed to send location message: %w", err)
 	}
 
 	return resp, nil
-<<<<<<< HEAD
-}
+}
+
 
 type ReactMessage struct {
 	MessageID string
@@ -563,6 +460,4 @@
 	}
 
 	return resp, nil
-=======
->>>>>>> 84aa4779
 }