/*
 *  Copyright 2023 Pius Alfred <me.pius1102@gmail.com>
 *
 *  Permission is hereby granted, free of charge, to any person obtaining a copy of this software
 *  and associated documentation files (the “Software”), to deal in the Software without restriction,
 *  including without limitation the rights to use, copy, modify, merge, publish, distribute, sublicense,
 *  and/or sell copies of the Software, and to permit persons to whom the Software is furnished to do so,
 *  subject to the following conditions:
 *
 *  The above copyright notice and this permission notice shall be included in all copies or substantial
 *  portions of the Software.
 *
 *  THE SOFTWARE IS PROVIDED “AS IS”, WITHOUT WARRANTY OF ANY KIND, EXPRESS OR IMPLIED, INCLUDING BUT NOT
 *  LIMITED TO THE WARRANTIES OF MERCHANTABILITY, FITNESS FOR A PARTICULAR PURPOSE AND NONINFRINGEMENT.
 *  IN NO EVENT SHALL THE AUTHORS OR COPYRIGHT HOLDERS BE LIABLE FOR ANY CLAIM, DAMAGES OR OTHER LIABILITY,
 *  WHETHER IN AN ACTION OF CONTRACT, TORT OR OTHERWISE, ARISING FROM, OUT OF OR IN CONNECTION WITH THE
 *  SOFTWARE OR THE USE OR OTHER DEALINGS IN THE SOFTWARE.
 */

package http

import (
	"bytes"
	"context"
	"encoding/json"
	"errors"
	"fmt"
	"io"
	"mime/multipart"
	"net/http"
	"net/textproto"
	"net/url"
	"os"
	"path/filepath"
	"strings"

	"github.com/piusalfred/whatsapp"
	"github.com/piusalfred/whatsapp/pkg/crypto"
	werrors "github.com/piusalfred/whatsapp/pkg/errors"
	"github.com/piusalfred/whatsapp/pkg/types"
)

type (
	CoreClient[T any] struct {
		http        *http.Client
		reqHook     RequestInterceptorFunc
		resHook     ResponseInterceptorFunc
		middlewares []Middleware[T]
		sender      Sender[T]
	}

	CoreClientOption[T any] func(client *CoreClient[T])
)

func (core *CoreClient[T]) SetHTTPClient(httpClient *http.Client) {
	if httpClient != nil {
		core.http = httpClient
	}
}

func (core *CoreClient[T]) SetRequestInterceptor(hook RequestInterceptorFunc) {
	core.reqHook = hook
}

func (core *CoreClient[T]) SetBaseSender(sender Sender[T]) {
	core.sender = sender
}

func (core *CoreClient[T]) SetResponseInterceptor(hook ResponseInterceptorFunc) {
	core.resHook = hook
}

func (core *CoreClient[T]) AppendMiddlewares(mws ...Middleware[T]) {
	core.middlewares = append(core.middlewares, mws...)
}

func (core *CoreClient[T]) PrependMiddlewares(mws ...Middleware[T]) {
	core.middlewares = append(mws, core.middlewares...)
}

func WithCoreClientHTTPClient[T any](httpClient *http.Client) CoreClientOption[T] {
	return func(client *CoreClient[T]) {
		client.http = httpClient
	}
}

func WithCoreClientRequestInterceptor[T any](hook RequestInterceptorFunc) CoreClientOption[T] {
	return func(client *CoreClient[T]) {
		client.reqHook = hook
	}
}

func WithCoreClientResponseInterceptor[T any](hook ResponseInterceptorFunc) CoreClientOption[T] {
	return func(client *CoreClient[T]) {
		client.resHook = hook
	}
}

func WithCoreClientMiddlewares[T any](mws ...Middleware[T]) CoreClientOption[T] {
	return func(client *CoreClient[T]) {
		client.middlewares = mws
	}
}

func NewSender[T any](options ...CoreClientOption[T]) *CoreClient[T] {
	core := &CoreClient[T]{
		http: http.DefaultClient,
	}

	core.sender = SenderFunc[T](core.send)

	for _, option := range options {
		if option != nil {
			option(core)
		}
	}

	return core
}

func NewAnySender(options ...CoreClientOption[any]) *CoreClient[any] {
	core := &CoreClient[any]{
		http: http.DefaultClient,
	}

	core.sender = SenderFunc[any](core.send)

	for _, option := range options {
		if option != nil {
			option(core)
		}
	}

	return core
}

func (core *CoreClient[T]) send(ctx context.Context, request *Request[T], decoder ResponseDecoder) error {
	if err := SendFuncWithInterceptors[T](core.http, core.reqHook, core.resHook)(ctx, request, decoder); err != nil {
		return err
	}

	return nil
}

func SendFuncWithInterceptors[T any](client *http.Client, reqHook RequestInterceptorFunc,
	resHook ResponseInterceptorFunc,
) SenderFunc[T] {
	fn := SenderFunc[T](func(ctx context.Context, request *Request[T], decoder ResponseDecoder) error {
		req, err := RequestWithContext(ctx, request)
		if err != nil {
			return err
		}

		if reqHook != nil {
			if errHook := reqHook(ctx, req); errHook != nil {
				return errHook
			}
		}

		response, err := client.Do(req) //nolint:bodyclose // body closed
		if err != nil {
			return fmt.Errorf("send request: %w", err)
		}

		defer func(Body io.ReadCloser) {
			_ = Body.Close()
		}(response.Body)

		if resHook != nil {
			bodyBytes, errRead := io.ReadAll(response.Body)
			if errRead != nil && !errors.Is(errRead, io.EOF) {
				return fmt.Errorf("read response body: %w", errRead)
			}
			response.Body = io.NopCloser(bytes.NewBuffer(bodyBytes))
			if errHook := resHook.InterceptResponse(ctx, response); errHook != nil {
				return errHook
			}
			response.Body = io.NopCloser(bytes.NewBuffer(bodyBytes))
		}

		if err = decoder.Decode(ctx, response); err != nil {
			return fmt.Errorf("core send: decode: %w", err)
		}

		return nil
	})

	return fn
}

func (core *CoreClient[T]) Send(ctx context.Context, request *Request[T], decoder ResponseDecoder) error {
	fn := wrapMiddlewares(core.sender.Send, core.middlewares)

	return fn(ctx, request, decoder)
}

type (
	Sender[T any] interface {
		Send(ctx context.Context, request *Request[T], decoder ResponseDecoder) error
	}

	SenderFunc[T any] func(ctx context.Context, request *Request[T], decoder ResponseDecoder) error

	Middleware[T any] func(next SenderFunc[T]) SenderFunc[T]

	AnySender Sender[any]

	AnySenderFunc SenderFunc[any]
)

func (fn SenderFunc[T]) Send(ctx context.Context, request *Request[T], decoder ResponseDecoder) error {
	return fn(ctx, request, decoder)
}

func (fn AnySenderFunc) Send(ctx context.Context, request *Request[any], decoder ResponseDecoder) error {
	return fn(ctx, request, decoder)
}

func wrapMiddlewares[T any](doFunc SenderFunc[T], middlewares []Middleware[T]) SenderFunc[T] {
	for i := len(middlewares) - 1; i >= 0; i-- {
		if middlewares[i] != nil {
			doFunc = middlewares[i](doFunc)
		}
	}

	return doFunc
}

const (
	RequestTypeSendMessage RequestType = iota
	RequestTypeUpdateStatus
	RequestTypeCreateQR
	RequestTypeListQR
	RequestTypeGetQR
	RequestTypeUpdateQR
	RequestTypeDeleteQR
	RequestTypeListPhoneNumbers
	RequestTypeGetPhoneNumber
	RequestTypeDownloadMedia
	RequestTypeUploadMedia
	RequestTypeDeleteMedia
	RequestTypeGetMedia
	RequestTypeUpdateBusinessProfile
	RequestTypeGetBusinessProfile
	RequestTypeRetrieveFlows
	RequestTypeRetrieveFlowDetails
	RequestTypeRetrieveAssets
	RequestTypePublishFlow
	RequestTypeDeprecateFlow
	RequestTypeDeleteFlow
	RequestTypeUpdateFlow
	RequestTypeCreateFlow
	RequestTypeRetrieveFlowPreview
	RequestTypeGetFlowMetrics
	RequestTypeInstallApp
	RequestTypeRefreshToken
	RequestTypeGenerateToken
	RequestTypeRevokeToken
	RequestTypeTwoStepVerification
	RequestTypeFetchMessagingAnalytics
	RequestTypeFetchTemplateAnalytics
	RequestTypeFetchPricingAnalytics
	RequestTypeFetchConversationAnalytics
	RequestTypeEnableTemplatesAnalytics
	RequestTypeDisableButtonClickTracking
	RequestTypeBlockUsers
	RequestTypeUnblockUsers
	RequestTypeListBlockedUsers
	RequestTypeDisableWelcomeMessage
	RequestTypeEnableWelcomeMessage
	RequestTypeGetConversationAutomationComponents
	RequestTypeUpdateConversationAutomationComponents
	RequestTypeInitResumableUploadSession
	RequestTypeGetResumableUploadSessionStatus
	RequestTypePerformResumableUpload
)

// String returns the string representation of the request type.
func (r RequestType) String() string {
	return [...]string{
		"send_message",
		"update_status",
		"create_qr",
		"list_qr",
		"get_qr",
		"update_qr",
		"delete_qr",
		"list_phone_numbers",
		"get_phone_number",
		"download_media",
		"upload_media",
		"delete_media",
		"get_media",
		"update_business_profile",
		"get_business_profile",
		"retrieve_flows",
		"retrieve_flow_details",
		"retrieve_assets",
		"publish_flow",
		"deprecate_flow",
		"delete_flow",
		"update_flow",
		"create_flow",
		"retrieve_flow_preview",
		"get_flow_metrics",
		"install_app",
		"refresh_token",
		"generate_token",
		"revoke_token",
		"two_step_verification",
		"fetch_messaging_analytics",
		"fetch_template_analytics",
		"fetch_pricing_analytics",
		"fetch_conversation_analytics",
		"enable_templates_analytics",
		"disable_button_click_tracking",
		"block_users",
		"unblock_users",
		"list_blocked_users",
		"disable_welcome_message",
		"enable_welcome_message",
		"get_conversation_automation_components",
		"update_conversation_automation_components",
		"init_resumable_upload_session",
		"get_resumable_upload_session_status",
		"perform_resumable_upload",
	}[r]
}

func (r RequestType) Name() string {
	return strings.ReplaceAll(r.String(), "_", " ")
}

type (
	RequestType uint8

	Request[T any] struct {
		Type           RequestType
		Method         string
		Bearer         string
		Headers        map[string]string
		QueryParams    map[string]string
		BaseURL        string
		Endpoints      []string
		Metadata       types.Metadata
		Message        *T
		Form           *RequestForm
		AppSecret      string
		SecureRequests bool
		DownloadURL    string // this is used for downloading media (it is taken as is)
<<<<<<< HEAD
		BodyReader     io.Reader
=======
>>>>>>> 27a88034
	}

	RequestForm struct {
		Fields   map[string]string
		FormFile *FormFile
	}

	FormFile struct {
		Name string
		Path string
		Type string
	}

	RequestOption[T any] func(request *Request[T])
)

// MakeRequest creates a new request with the provided options.
func MakeRequest[T any](method, baseURL string, options ...RequestOption[T]) *Request[T] {
	req := &Request[T]{
		Method:      method,
		BaseURL:     baseURL,
		Headers:     make(map[string]string),
		QueryParams: make(map[string]string),
	}

	for _, option := range options {
		if option != nil {
			option(req)
		}
	}

	return req
}

// MakeDownloadRequest creates a new request for downloading media.
func MakeDownloadRequest[T any](downloadURL string, options ...RequestOption[T]) *Request[T] {
	req := &Request[T]{
		Method:      http.MethodGet,
		DownloadURL: downloadURL,
		Headers:     make(map[string]string),
		QueryParams: make(map[string]string),
	}

	for _, option := range options {
		if option != nil {
			option(req)
		}
	}

	return req
}

// NewRequestWithContext ...
func NewRequestWithContext[T any](ctx context.Context, method, baseURL string,
	options ...RequestOption[T],
) (*http.Request, error) {
	req := MakeRequest(method, baseURL, options...)

	return RequestWithContext(ctx, req)
}

// WithRequestType sets the request type for the request.
func WithRequestType[T any](requestType RequestType) RequestOption[T] {
	return func(request *Request[T]) {
		request.Type = requestType
	}
}

// WithRequestBearer sets the bearer token for the request.
func WithRequestBearer[T any](bearer string) RequestOption[T] {
	return func(request *Request[T]) {
		request.Bearer = bearer
	}
}

// WithRequestEndpoints sets the endpoints for the request.
func WithRequestEndpoints[T any](endpoints ...string) RequestOption[T] {
	return func(request *Request[T]) {
		request.Endpoints = endpoints
	}
}

// WithRequestMetadata sets the metadata for the request.
func WithRequestMetadata[T any](metadata types.Metadata) RequestOption[T] {
	return func(request *Request[T]) {
		request.Metadata = metadata
	}
}

// WithRequestHeaders sets the headers for the request.
func WithRequestHeaders[T any](headers map[string]string) RequestOption[T] {
	return func(request *Request[T]) {
		request.Headers = headers
	}
}

// WithRequestQueryParams sets the query parameters for the request.
func WithRequestQueryParams[T any](queryParams map[string]string) RequestOption[T] {
	return func(request *Request[T]) {
		request.QueryParams = queryParams
	}
}

// WithRequestMessage sets the message for the request.
func WithRequestMessage[T any](message *T) RequestOption[T] {
	return func(request *Request[T]) {
		request.Message = message
	}
}

func WithRequestForm[T any](form *RequestForm) RequestOption[T] {
	return func(request *Request[T]) {
		request.Form = form
	}
}

// WithRequestAppSecret sets the app secret for the request and turns on secure requests.
func WithRequestAppSecret[T any](appSecret string) RequestOption[T] {
	return func(request *Request[T]) {
		if appSecret != "" {
			request.SecureRequests = true
			request.AppSecret = appSecret
		}
	}
}

// WithRequestSecured sets the request to be secure.
func WithRequestSecured[T any](secured bool) RequestOption[T] {
	return func(request *Request[T]) {
		request.SecureRequests = secured
	}
}

func WithRequestBodyReader[T any](bodyReader io.Reader) RequestOption[T] {
	return func(request *Request[T]) {
		request.BodyReader = bodyReader
	}
}

// URL returns the formatted URL for the request.
func (req *Request[T]) URL() (string, error) {
	if req.DownloadURL != "" {
		return req.DownloadURL, nil
	}

	fmtURL, err := url.JoinPath(req.BaseURL, req.Endpoints...)
	if err != nil {
		return "", fmt.Errorf("format url: %w", err)
	}

	parsedURL, err := url.Parse(fmtURL)
	if err != nil {
		return "", fmt.Errorf("parse url: %w", err)
	}

	q := parsedURL.Query()

	for key, value := range req.QueryParams {
		q.Set(key, value)
	}

	if req.SecureRequests {
		proof, proofErr := crypto.GenerateAppSecretProof(req.Bearer, req.AppSecret)
		if proofErr != nil {
			return "", fmt.Errorf("failed to generate app secret proof: %w", proofErr)
		}
		q.Set("appsecret_proof", proof)
	}

	parsedURL.RawQuery = q.Encode()

	return parsedURL.String(), nil
}

const errNilRequest = whatsapp.Error("nil request provided")

func RequestWithContext[T any](ctx context.Context, req *Request[T]) (*http.Request, error) {
	if req == nil {
		return nil, fmt.Errorf("request: %w", errNilRequest)
	}
	ctx = InjectMessageMetadata(ctx, req.Metadata)

	parsedURL, err := req.URL()
	if err != nil {
		return nil, fmt.Errorf("format url: %w", err)
	}

	var body io.Reader
	contentType := "application/json"

	if req.Message != nil {
		encodeResp, encodeErr := EncodePayload(req.Message)
		if encodeErr != nil {
			return nil, fmt.Errorf("failed to encode request payload: %w", encodeErr)
		}
		body = encodeResp.Body
		contentType = encodeResp.ContentType
	}

	if req.Form != nil {
		encodeResp, encodeErr := EncodePayload(req.Form)
		if encodeErr != nil {
			return nil, fmt.Errorf("failed to encode request payload: %w", encodeErr)
		}
		body = encodeResp.Body
		contentType = encodeResp.ContentType
	}

<<<<<<< HEAD
	if req.BodyReader != nil {
		body = req.BodyReader
		contentType = "application/octet-stream"
	}

=======
>>>>>>> 27a88034
	r, err := http.NewRequestWithContext(ctx, req.Method, parsedURL, body)
	if err != nil {
		return nil, fmt.Errorf("create http request: %w", err)
	}

	r.Header.Set("Content-Type", contentType)

	if req.Bearer != "" {
		r.Header.Set("Authorization", "Bearer "+req.Bearer)
	}

	for key, value := range req.Headers {
		r.Header.Set(key, value)
	}

	return r, nil
}

type EncodeResponse struct {
	Body        io.Reader
	ContentType string
}

// EncodePayload takes different types of payloads (form data, readers, JSON) and returns an EncodeResponse.
func EncodePayload(payload any) (*EncodeResponse, error) {
	switch p := payload.(type) {
	case nil:
		return &EncodeResponse{
			Body:        nil,
			ContentType: "application/json",
		}, nil
	case *RequestForm:
		body, contentType, err := encodeFormData(p)
		if err != nil {
			return nil, fmt.Errorf("failed to encode form data: %w", err)
		}

		return &EncodeResponse{
			Body:        body,
			ContentType: contentType,
		}, nil
	case io.Reader:
		return &EncodeResponse{
			Body:        p,
			ContentType: "application/octet-stream",
		}, nil
	case []byte:
		return &EncodeResponse{
			Body:        bytes.NewReader(p),
			ContentType: "application/octet-stream",
		}, nil
	case string:
		return &EncodeResponse{
			Body:        strings.NewReader(p),
			ContentType: "text/plain",
		}, nil
	default:
		buf := &bytes.Buffer{}
		if err := json.NewEncoder(buf).Encode(p); err != nil {
			return nil, fmt.Errorf("failed to encode payload as JSON: %w", err)
		}

		return &EncodeResponse{
			Body:        buf,
			ContentType: "application/json",
		}, nil
	}
}

var quoteEscaper = strings.NewReplacer("\\", "\\\\", `"`, "\\\"") //nolint:gochecknoglobals // this is a global variable

func escapeQuotes(s string) string {
	return quoteEscaper.Replace(s)
}

// encodeFormData encodes form fields and file data into multipart/form-data.
func encodeFormData(form *RequestForm) (io.Reader, string, error) {
	var requestBody bytes.Buffer
	multipartWriter := multipart.NewWriter(&requestBody)

	for key, value := range form.Fields {
		err := multipartWriter.WriteField(key, value)
		if err != nil {
			return nil, "", fmt.Errorf("error writing field '%s': %w", key, err)
		}
	}

	file, err := os.Open(form.FormFile.Path)
	if err != nil {
		return nil, "", fmt.Errorf("error opening file '%s': %w", form.FormFile.Path, err)
	}
	defer file.Close()

	h := make(textproto.MIMEHeader)
	actualFileName := filepath.Base(form.FormFile.Path)

	h.Set("Content-Disposition",
		fmt.Sprintf(`form-data; name="%s"; filename="%s"`,
			escapeQuotes(form.FormFile.Name), escapeQuotes(actualFileName)))

	if form.FormFile.Type != "" {
		h.Set("Content-Type", form.FormFile.Type)
	} else {
		h.Set("Content-Type", "application/octet-stream")
	}

	partWriter, err := multipartWriter.CreatePart(h)
	if err != nil {
		return nil, "", fmt.Errorf("error creating form file part for field '%s': %w", form.FormFile.Name, err)
	}

	_, err = io.Copy(partWriter, file)
	if err != nil {
		return nil, "", fmt.Errorf("error copying file content for field '%s': %w", form.FormFile.Name, err)
	}

	err = multipartWriter.Close()
	if err != nil {
		return nil, "", fmt.Errorf("error closing multipart writer: %w", err)
	}

	return &requestBody, multipartWriter.FormDataContentType(), nil
}

type DecodeOptions struct {
	DisallowUnknownFields bool
	DisallowEmptyResponse bool
	InspectResponseError  bool
}

func DecodeResponseJSON[T any](response *http.Response, v *T, opts DecodeOptions) error {
	if response == nil {
		return ErrNilResponse
	}

	responseBody, err := io.ReadAll(response.Body)
	if err != nil {
		return fmt.Errorf("read response: %w", err)
	}
	defer func() {
		response.Body = io.NopCloser(bytes.NewBuffer(responseBody))
	}()

	if len(responseBody) == 0 && opts.DisallowEmptyResponse {
		return fmt.Errorf("%w: expected non-empty response body", ErrEmptyResponseBody)
	}

	isResponseOk := response.StatusCode >= http.StatusOK && response.StatusCode < http.StatusPermanentRedirect

	if !isResponseOk { //nolint:nestif // no need to nest
		if opts.InspectResponseError {
			if len(responseBody) == 0 {
				return fmt.Errorf("%w: status code: %d", ErrRequestFailure, response.StatusCode)
			}

			var errorResponse ResponseError
			if err = json.Unmarshal(responseBody, &errorResponse); err != nil {
				return fmt.Errorf("%w: %w, status code: %d", ErrDecodeErrorResponse, err, response.StatusCode)
			}

			return &errorResponse
		}

		return fmt.Errorf("%w: status code: %d", ErrRequestFailure, response.StatusCode)
	}

	//	At this point, we know the response is 2xx
	//	If the body is empty here, that means empty bodies are allowed, so we return early.
	//	If the body is not empty but `v` is nil, we return an error as there is no target to decode into.
	//	Otherwise, we proceed with decoding the body into `v` if the body is not empty and `v` is provided.

	if len(responseBody) == 0 {
		return nil
	}

	if v == nil {
		return ErrNilTarget
	}

	decoder := json.NewDecoder(bytes.NewReader(responseBody))
	if opts.DisallowUnknownFields {
		decoder.DisallowUnknownFields()
	}

	if err = decoder.Decode(v); err != nil {
		return fmt.Errorf("%w: %w", ErrDecodeResponseBody, err)
	}

	return nil
}

func DecodeRequestJSON[T any](request *http.Request, v *T, opts DecodeOptions) error {
	if request == nil {
		return ErrNilResponse
	}

	requestBody, err := io.ReadAll(request.Body)
	if err != nil {
		return fmt.Errorf("read request: %w", err)
	}
	defer func() {
		request.Body = io.NopCloser(bytes.NewBuffer(requestBody))
	}()

	if len(requestBody) == 0 && opts.DisallowEmptyResponse {
		return fmt.Errorf("%w: expected non-empty request body", ErrEmptyResponseBody)
	}

	//	At this point, we know:
	//	- If the body is empty, it's allowed based on `DisallowEmptyResponse`.
	//	- If the body is not empty and `v == nil`, return an error as there’s no target to decode into.
	//	- Otherwise, proceed with decoding into `v` if the body is not empty and `v` is provided.

	if len(requestBody) == 0 {
		return nil
	}

	if v == nil {
		return ErrNilTarget
	}

	decoder := json.NewDecoder(bytes.NewReader(requestBody))
	if opts.DisallowUnknownFields {
		decoder.DisallowUnknownFields()
	}

	if decodeErr := decoder.Decode(v); decodeErr != nil {
		return fmt.Errorf("%w: %w", ErrDecodeResponseBody, decodeErr)
	}

	return nil
}

type ResponseError struct {
	Code int            `json:"code,omitempty"`
	Err  *werrors.Error `json:"error,omitempty"`
}

func (e *ResponseError) Error() string {
	return fmt.Sprintf("whatsapp message error: http code: %d, %s", e.Code, strings.ToLower(e.Err.Error()))
}

func (e *ResponseError) Unwrap() error {
	return e.Err
}

const (
	ErrNilResponse         = httpError("nil response provided")
	ErrEmptyResponseBody   = httpError("empty response body")
	ErrNilTarget           = httpError("nil value passed for decoding target")
	ErrRequestFailure      = httpError("request failed")
	ErrDecodeResponseBody  = httpError("failed to decode response body")
	ErrDecodeErrorResponse = httpError("failed to decode error response")
)

type httpError string

func (e httpError) Error() string {
	return string(e)
}

const messageMetadataContextKey = "message-metadata-key"

type messageContextKey string

func InjectMessageMetadata(ctx context.Context, metadata types.Metadata) context.Context {
	return context.WithValue(ctx, messageContextKey(messageMetadataContextKey), metadata)
}

func RetrieveMessageMetadata(ctx context.Context) types.Metadata {
	metadata, ok := ctx.Value(messageContextKey(messageMetadataContextKey)).(types.Metadata)
	if !ok {
		return nil
	}

	return metadata
}

type (
	RequestInterceptorFunc func(ctx context.Context, request *http.Request) error
	RequestInterceptor     interface {
		InterceptRequest(ctx context.Context, request *http.Request) error
	}

	ResponseInterceptorFunc func(ctx context.Context, response *http.Response) error
	ResponseInterceptor     interface {
		InterceptResponse(ctx context.Context, response *http.Response) error
	}
)

func (fn RequestInterceptorFunc) InterceptRequest(ctx context.Context, request *http.Request) error {
	return fn(ctx, request)
}

func (fn ResponseInterceptorFunc) InterceptResponse(ctx context.Context, response *http.Response) error {
	return fn(ctx, response)
}

type (
	ResponseDecoderFunc func(ctx context.Context, response *http.Response) error

	ResponseDecoder interface {
		Decode(ctx context.Context, response *http.Response) error
	}

	ResponseBodyReaderFunc func(ctx context.Context, reader io.Reader) error
)

func (decoder ResponseDecoderFunc) Decode(ctx context.Context, response *http.Response) error {
	return decoder(ctx, response)
}

func ResponseDecoderJSON[T any](v *T, options DecodeOptions) ResponseDecoderFunc {
	fn := ResponseDecoderFunc(func(_ context.Context, response *http.Response) error {
		if err := DecodeResponseJSON(response, v, options); err != nil {
			return fmt.Errorf("decode json: %w", err)
		}

		return nil
	})

	return fn
}

func BodyReaderResponseDecoder(fn ResponseBodyReaderFunc) ResponseDecoderFunc {
	return func(ctx context.Context, response *http.Response) error {
		responseBody, err := io.ReadAll(response.Body)
		if err != nil {
			return fmt.Errorf("failed to read response body: %w", err)
		}

		defer func() {
			response.Body = io.NopCloser(bytes.NewBuffer(responseBody))
		}()

		if err = fn(ctx, bytes.NewReader(responseBody)); err != nil {
			return err
		}

		return nil
	}
}<|MERGE_RESOLUTION|>--- conflicted
+++ resolved
@@ -348,10 +348,7 @@
 		AppSecret      string
 		SecureRequests bool
 		DownloadURL    string // this is used for downloading media (it is taken as is)
-<<<<<<< HEAD
 		BodyReader     io.Reader
-=======
->>>>>>> 27a88034
 	}
 
 	RequestForm struct {
@@ -560,14 +557,11 @@
 		contentType = encodeResp.ContentType
 	}
 
-<<<<<<< HEAD
 	if req.BodyReader != nil {
 		body = req.BodyReader
 		contentType = "application/octet-stream"
 	}
-
-=======
->>>>>>> 27a88034
+  
 	r, err := http.NewRequestWithContext(ctx, req.Method, parsedURL, body)
 	if err != nil {
 		return nil, fmt.Errorf("create http request: %w", err)
