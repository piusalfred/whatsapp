module examples/block

go 1.24.0

<<<<<<< HEAD
require github.com/piusalfred/whatsapp v0.0.30
=======
require github.com/piusalfred/whatsapp v0.0.29
>>>>>>> 27a88034

replace github.com/piusalfred/whatsapp => ../../<|MERGE_RESOLUTION|>--- conflicted
+++ resolved
@@ -2,10 +2,7 @@
 
 go 1.24.0
 
-<<<<<<< HEAD
+
 require github.com/piusalfred/whatsapp v0.0.30
-=======
-require github.com/piusalfred/whatsapp v0.0.29
->>>>>>> 27a88034
 
 replace github.com/piusalfred/whatsapp => ../../